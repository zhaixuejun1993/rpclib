--- conflicted
+++ resolved
@@ -47,9 +47,6 @@
     "RPCLIB_ASIO=clmdep_asio"
     "RPCLIB_FMT=clmdep_fmt"
     "RPCLIB_MSGPACK=clmdep_msgpack"
-<<<<<<< HEAD
     "RPCLIB_CXX_STANDARD=14"
-=======
     "RPCLIB_DEFAULT_PORT=${RPCLIB_DEFAULT_PORT}"
->>>>>>> 7bf573d3
 )